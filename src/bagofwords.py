--- conflicted
+++ resolved
@@ -43,7 +43,7 @@
 from sklearn.cluster import KMeans
 from sklearn.ensemble import RandomForestClassifier
 from sklearn.linear_model import LogisticRegression
-from sklearn.naive_bayes import MultinomialNB, BernoulliNB 
+from sklearn.naive_bayes import MultinomialNB, BernoulliNB
 # from sklearn.feature_extraction.text import VectorizerMixin
 from sklearn.feature_extraction.text import CountVectorizer
 from sklearn.metrics import roc_auc_score
@@ -95,39 +95,7 @@
         'result':       str(_PROJECT_ROOT / 'results' / 'Prediction.csv'),
         'wrong_result': str(_PROJECT_ROOT / 'results' / 'FalsePrediction.csv'),
     },
-<<<<<<< HEAD
     # High-level algorithm specific options.
-=======
-    'vectorizer': {
-        # Type of the vectorizer, one of {'word2vec', 'bagofwords'}
-        'type': 'word2vec',
-        'args': {},
-    },
-    'classifier': {
-    	# Type of the classifier to use, one of {'random-forest', 'logistic-regression', 'naive-bayes_bagofword', 'naive-bayes_word2vec'}
-        # NOTE: Currently, 'random-forest' is the only working option.
-	# for 'naive-bayes', activate alpha arg. 
-        'type': 'logistic-regression',
-        'args': {
-        #For Naive-bayes-bagofword
-            #'alpha': 0.1,  
-         #For Naive-bayes-word2vec
-            #'alpha': 1.0,    
-	#For logistic regression    
-	    'penalty':'l2', 
-	    'dual':True,    
-	    'tol': 0.0001,  
-	    'C':1,          
-	    'fit_intercept': True, 
-	    'intercept_scaling':1.0,
-	    'class_weight':None, 
-	    'random_state':None,
-	#For Random Forest  
-            #'n_estimators': 100,
-            #'n_jobs':       4,
-        },
-    },
->>>>>>> f76eb11c
     'run': {
         # Type of the run, one of {'optimization', 'submission'}
         'type':             'optimization',
@@ -148,32 +116,42 @@
     },
     # Type of the vectorizer, one of {'word2vec', 'bagofwords'}
     'vectorizer': 'word2vec',
-    # Type of the classifier to use, one of {'random-forest'}
+    # Type of the classifier to use, one of
+    # {'random-forest', 'logistic-regression'}
     'classifier': 'random-forest',
     # Options specific to the bagofwords vectorizer.
     'bagofwords': {},
     # Options specific to the word2vec vectorizer.
     'word2vec': {
-<<<<<<< HEAD
+        # Data you want to use, one of {'model', 'dictionary'}
+        'data':       'dictionary',
         # File name where to save/read the model to/from.
-        'model':    str(_PROJECT_ROOT / 'results'
-                                      / '300features_40minwords_10context'),
+        'model':      str(_PROJECT_ROOT / 'results'
+                                        / '300features_40minwords_10context'),
+        'dictionary': str(_PROJECT_ROOT / 'dictionary_pretrained.npy'),
         # Retrain the model every time?
-=======
-        # data you want to use, one of {'model', 'dictionary'}
-        'data': 'dictionary', 
-        'model':    str(_PROJECT_ROOT / 'results'
-                                      / '300features_40minwords_10context'),
-        'dictionary': str(_PROJECT_ROOT / 'dictionary_pretrained.npy'),
->>>>>>> f76eb11c
-        'retrain':  False,
+        'retrain':    False,
         # Averaging strategy to use, one of {'average', 'k-means'}
-        'strategy': 'average'
+        'strategy':   'average'
     },
     # Options specific to the random forest classifier.
     'random-forest': {
         'n_estimators': 100,
         'n_jobs':       4,
+    },
+    # Options specific to the logistic regression classifier.
+    'logistic-regression': {
+        # TODO: I might've messed this part up. Someone with a good
+        # understanding of the required arguments, please check!
+        #                                                Tom
+        'penalty':           'l2',
+        'dual':              True,
+        'tol':               0.0001,
+        'C':                 1,
+        'fit_intercept':     True,
+        'intercept_scaling': 1.0,
+        'class_weight':      None,
+        'random_state':      None,
     },
     # Options specific to the "average" averaging strategy.
     'average': {},
@@ -551,26 +529,15 @@
 
     @staticmethod
     def _make_avg_feature_vector(
-<<<<<<< HEAD
             words: str, model: Dict[str, np.ndarray], known_words: Set[str],
             average_vector: np.ndarray) -> Type[np.ndarray]:
-=======
-            words: List[str], model: Type[dict], known_words: Set[str],
-            average_vector: Type[np.ndarray]) -> Type[np.ndarray]:
->>>>>>> f76eb11c
         """
         Given a list of words, returns the their average.
 
         :param str words: Words to average.
-<<<<<<< HEAD
         :param model:     Words representation, i.e. the "word vectors"-part of
                           Word2Vec model.
         :type model:      KeyedVectors,
-=======
-        :param model: Words representation, i.e. the "word vectors"-part of
-                      Word2Vec model.
-        :type model: dict,
->>>>>>> f76eb11c
         :param known_words: Set of all words that the model knows.
         :type known_words: Set[str]
         :param average_vector: Pre-allocated zero-initialised vector. It will
@@ -607,7 +574,7 @@
         """
         assert type(reviews) == np.ndarray
         assert type(model) == dict
-        #don't know how to do that properly 
+        #don't know how to do that properly
         number_features = len(model['dog'])
         (number_reviews,) = reviews.shape
         known_words = model.keys()
@@ -627,8 +594,8 @@
         thus simply calls :py:func:`transform`.
         """
         return self.transform(reviews, model)
-    
-        
+
+
 class KMeansAverager(object):
     """
     This class implements the 'k-means' strategy for reducing a list of
@@ -686,7 +653,7 @@
             KMeansAverager._make_bag_of_centroids(
                 review.split(), self.word2centroid, bag)
         return bags
-            
+
     def fit_transform(self, reviews: Type[np.ndarray],
                       model: Type[dict]) -> Type[np.ndarray]:
         """
@@ -696,9 +663,9 @@
         (num_reviews,) = reviews.shape
         num_clusters = int(self.number_clusters_frac * num_reviews)
         self.kmeans = KMeans(n_clusters=num_clusters, **self.kmeans_args)
-        
+
         vectors = np.array(list(model.values()))
-        
+
         logging.info('Running k-means + labeling...')
         start = time.time()
         cluster_indices = self.kmeans.fit_predict(vectors)
@@ -734,10 +701,10 @@
         self.averager = None
         self.dictionary = None
         self.word2centroid = None
-        
+
         if conf['word2vec']['data'] == 'model':
-            self.model = None     
-            
+            self.model = None
+
             if train_data is not None:
                 logging.info('Training Word2Vec model...')
                 start = time.time()
@@ -753,34 +720,34 @@
                 # TODO: We do not really need the whole Word2Vec model,
                 # KeyedVectors should suffice.
                 self.model = Word2Vec.load(model_file, **model_args)
-        
+
             self.model = self.model.wv
             self.dictionary = self.keyedVectors_to_dict()
-        
+
         if conf['word2vec']['data'] == 'dictionary':
-            self.dictionary = np.load(conf['word2vec']['dictionary']).item()   
-            
+            self.dictionary = np.load(conf['word2vec']['dictionary']).item()
+
         self.averager = \
             Word2VecVectorizer._make_averager_fn[averager](**averager_args)
-        
+
 
     def fit_transform(self, reviews):
         return self.averager.fit_transform(reviews, self.dictionary)
 
     def transform(self, reviews):
         return self.averager.transform(reviews, self.dictionary)
-    
+
     def keyedVectors_to_dict(self):
         """
-        Create a dictionary from KeyedVectors 
+        Create a dictionary from KeyedVectors
         """
         dictionary = {}
-        
+
         for key in self.model.index2word:
             dictionary[key] = self.model[key]
-            
-        return dictionary            
-        
+
+        return dictionary
+
 
 def _make_vectorizer(conf):
     type_str = conf['vectorizer']['type']
@@ -813,7 +780,6 @@
     return _fn[conf['classifier']['type']](**conf['classifier']['args'])
 
 
-<<<<<<< HEAD
 class NeuralNetworkClassifier(object):
 
     def __init__(self, batch_size, n_steps, n_hidden_units1, n_hidden_units2,
@@ -913,37 +879,34 @@
         return predicted_labels
 
 
-=======
-
 def createDictionaryPretrained(reviews):
     unique_words = set_of_words(reviews)
-        
+
     model = gensim.models.KeyedVectors.load_word2vec_format('./GoogleNews-vectors-negative300.bin', binary=True)
-    
+
     dictionnary_words = {}
     for word in unique_words:
-        if word in model: 
+        if word in model:
             dictionnary_words[word] = model[word]
 
-    np.save('dictionary_pretrained_16490.npy', dictionnary_words)        
+    np.save('dictionary_pretrained_16490.npy', dictionnary_words)
     #read_dictionary = np.load('dictionary_pretrained.npy').item()
-    
+
 def set_of_words(reviews):
     '''
     create the set of words
-    :param reviews: 
+    :param reviews:
 
     '''
     split_reviews = []
     for review in reviews:
         split_reviews.append(review.split())
-    
+
     flat_word_list = [item for sublist in split_reviews for item in sublist]
     unique_words = set(flat_word_list)
-        
-    return unique_words 
-    
->>>>>>> f76eb11c
+
+    return unique_words
+
 def main():
     logging.basicConfig(format='%(asctime)s : %(levelname)s : %(message)s',
                         level=logging.INFO)
@@ -954,12 +917,8 @@
                                    conf['run']['remove_stopwords'],
                                    conf['in']['clean'])
         sentiments = np.array(train_data['sentiment'], dtype=np.bool_)
-<<<<<<< HEAD
         sys.exit(0)
 
-=======
-        
->>>>>>> f76eb11c
         def mk_vectorizer():
             return _make_vectorizer(conf)
 
