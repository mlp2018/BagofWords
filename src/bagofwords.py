#!/usr/bin/env python3

# Copyright (C) 2018 Sophie Arana
# Copyright (C) 2018 Johanna de Vos
# Copyright (C) 2018 Tom Westerhout
# Copyright (C) 2014-2018 Angela Chapman
#
# Permission is hereby granted, free of charge, to any person obtaining a copy
# of this software and associated documentation files (the "Software"), to deal
# in the Software without restriction, including without limitation the rights
# to use, copy, modify, merge, publish, distribute, sublicense, and/or sell
# copies of the Software, and to permit persons to whom the Software is
# furnished to do so, subject to the following conditions:
#
# The above copyright notice and this permission notice shall be included in
# all copies or substantial portions of the Software.
#
# THE SOFTWARE IS PROVIDED "AS IS", WITHOUT WARRANTY OF ANY KIND, EXPRESS OR
# IMPLIED, INCLUDING BUT NOT LIMITED TO THE WARRANTIES OF MERCHANTABILITY,
# FITNESS FOR A PARTICULAR PURPOSE AND NONINFRINGEMENT. IN NO EVENT SHALL THE
# AUTHORS OR COPYRIGHT HOLDERS BE LIABLE FOR ANY CLAIM, DAMAGES OR OTHER
# LIABILITY, WHETHER IN AN ACTION OF CONTRACT, TORT OR OTHERWISE, ARISING FROM,
# OUT OF OR IN CONNECTION WITH THE SOFTWARE OR THE USE OR OTHER DEALINGS IN THE
# SOFTWARE.

import logging
import os
from pathlib import Path
import re
import sys
import time
from typing import Type, Any, Iterable, Tuple, List, Set, Dict, Callable
import warnings

from bs4 import BeautifulSoup
from gensim.models import Word2Vec, KeyedVectors
import nltk.corpus
import nltk.tokenize
import numpy as np
import pandas as pd
# from scipy.sparse import csr_matrix
import sklearn
from sklearn.cluster import KMeans
from sklearn.ensemble import RandomForestClassifier
# from sklearn.feature_extraction.text import VectorizerMixin
from sklearn.feature_extraction.text import CountVectorizer
from sklearn.metrics import roc_auc_score
import tensorflow as tf


def _get_sklearn_version() -> Tuple[int, int, int]:
    """
    Returns the version of scikit-learn as a tuple.
    """
    return tuple(sklearn.__version__.split('.'))


if _get_sklearn_version() >= (0, 19, 0):
    from sklearn.model_selection import StratifiedKFold
    from sklearn.model_selection import StratifiedShuffleSplit
else:  # We have an old version of sklearn...
    from sklearn.cross_validation import StratifiedKFold
    from sklearn.cross_validation import StratifiedShuffleSplit


def _get_current_file_dir() -> Path:
    """Returns the directory of the script."""
    try:
        return Path(os.path.realpath(__file__)).parent
    except(NameError):
        return Path(os.getcwd())


# Project root directory, i.e. the github repo directory.
_PROJECT_ROOT = _get_current_file_dir() / '..'


# Default configuration options.
# WARNING: Please, avoid changing it. Use a local `conf.py` in the project's
# root directory.
_DEFAULT_CONFIG = {
    'in': {
<<<<<<< HEAD
        'labeled':   #str(_PROJECT_ROOT / 'data' / 'labeledTrainData.tsv'),
                     str(_PROJECT_ROOT / 'data' / 'labeledTrainDataSmall.tsv'),
=======
        'labeled':   str(_PROJECT_ROOT / 'data' / 'labeledTrainData.tsv'),
>>>>>>> 7de427cb
        'unlabeled': str(_PROJECT_ROOT / 'data' / 'unlabeledTrainData.tsv'),
        'test':      str(_PROJECT_ROOT / 'data' / 'testData.tsv'),
        'clean':     #str(_PROJECT_ROOT / 'data' / 'cleanReviews.tsv'),
                     str(_PROJECT_ROOT / 'data' / 'cleanReviewsSmall.tsv'),
    },
    'out': {
        'result':       str(_PROJECT_ROOT / 'results' / 'Prediction.csv'),
        'wrong_result': str(_PROJECT_ROOT / 'results' / 'FalsePrediction.csv'),
    },
    'vectorizer': {
        # Type of the vectorizer, one of {'word2vec', 'bagofwords'}
        'type': 'word2vec',
        'args': {},
    },
    'classifier': {
<<<<<<< HEAD
        # Type of the classifier to use, one of {'random-forest', 'neural-network'}
        #'type': 'random-forest',
        'type': 'neural-network',
        'args': {
# =============================================================================
#             # random-forest arguments
#             'n_estimators': 100,
#             # 'max_features': 20000,
#             'n_jobs':       4,
# # =============================================================================
            # neural-network arguments
            'batch_size': 100,
            'n_steps': 1000,
            'n_hidden_units1': 10,
            'n_hidden_units2': 10,
            'n_classes': 2,
=======
        # Type of the classifier to use, one of {'random-forest'}
        'type': 'random-forest',
        'args': {
            'n_estimators': 100,
            'n_jobs':       4,
>>>>>>> 7de427cb
        },
    },
    'run': {
        # Type of the run, one of {'optimization', 'submission'}
        'type':             'optimization',
        'number_splits':    3,
        'remove_stopwords': False,
        'cache_clean':      True,
        'test_10':          False,
        'random':           42,
        'alpha':            0.1,
    },
    'bagofwords': {},
    'word2vec': {
        'model':    str(_PROJECT_ROOT / 'results'
                                      / '300features_40minwords_10context'),
        'retrain':  False,
        # Averaging strategy to use, one of {'average', 'k-means'}
        'strategy': 'average'
    },
    'average': {},
    'k-means': {
        'number_clusters_frac': 0.2,  # NOTE: This argument is required!
        'max_iter':             100,
        'n_jobs':               2,
    },
}


# If you have a local conf.py which defines the configuration options, it will
# be used. Otherwise, this falls back to defaults.
# NOTE: See _DEFAULT_CONFIG for the format of the configuratio options.
try:
    from conf import conf
except ImportError:
    conf = _DEFAULT_CONFIG


# TODO: Fix this.
# Turn off warnings about Beautiful Soup (Johanna has checked all of them
# manually)
warnings.filterwarnings("ignore", category=UserWarning, module='bs4')


def _read_data_from(path: str) -> pd.DataFrame:
    assert type(path) == str
    logging.info('Reading data from {!r}...'.format(path))
    return pd.read_csv(path, header=0, delimiter='\t', quoting=3)


class ReviewPreprocessor(object):
    """
    ReviewPreprocessor is an utility class for processing raw HTML text into
    segments for further learning.
    """

    _stopwords = set(nltk.corpus.stopwords.words('english'))
    _tokenizer = nltk.data.load('tokenizers/punkt/english.pickle')

    @staticmethod
    def _striphtml(text: str) -> str:
        assert type(text) == str

        text = re.sub('(www.|http[s]?:\/)(?:[a-zA-Z]|[0-9]|[$-_@.&+]'
                      '|[!*\(\),]|(?:%[0-9a-fA-F][0-9a-fA-F]))+',
                      '', text)
        text = BeautifulSoup(text, 'html.parser').get_text()
        return text

    @staticmethod
    def _2wordlist(text: str, remove_stopwords: bool = False) -> List[str]:
        assert type(text) == str
        assert type(remove_stopwords) == bool

        text = re.sub('[^a-zA-Z]', ' ', text)
        words = text.lower().split()
        if remove_stopwords:
            words = [w for w in words if w not in
                     ReviewPreprocessor._stopwords]
        return words

    @staticmethod
    def review2wordlist(review: str, remove_stopwords: bool = False) \
            -> List[str]:
        """
        Given a review, parses it as HTML, removes all URLs and
        non-alphabetical characters, and optionally removes the stopwords. The
        review is then split into lowercase words and the resulting list is
        returned.

        :param str review:            The review as raw HTML
        :param bool remove_stopwords: Whether to remove stopwords.
        :return:                      Review split into words.
        :rtype:                       ``List[str]``
        """
        assert type(review) == str
        assert type(remove_stopwords) == bool

        return ReviewPreprocessor._2wordlist(
            ReviewPreprocessor._striphtml(review),
            remove_stopwords=remove_stopwords)

    @staticmethod
    def review2sentences(review: str, remove_stopwords: bool = False) \
            -> Iterable[List[str]]:
        """
        Given a review, splits the review into sentences, where each sentence
        is a list of words.

        :param str review:            The review as raw HTML.
        :param bool remove_stopwords: Whether to remove stopwords.
        :return:                      Review split into sentences.
        :rtype:                       ``Iterable[List[str]]``.
        """
        assert type(review) == str
        assert type(remove_stopwords) == bool

        # TODO: First preprocess using BeautifulSoup!

        raw_sentences = ReviewPreprocessor._tokenizer.tokenize(
            ReviewPreprocessor._striphtml(review))
        return map(
            lambda x: ReviewPreprocessor._2wordlist(x, remove_stopwords),
            filter(lambda x: x, raw_sentences))


# TODO: This function should probably also do the stemming, see
# https://github.com/mlp2018/BagofWords/issues/7.
def clean_up_reviews(reviews: Iterable[str],
                     remove_stopwords: bool = True,
                     compute_only: bool = False) -> Type[np.ndarray]:
    """
    Given an list of reviews, either loads pre-computed reviews
    or applies
    :py:func:`ReviewPreprocessor.review2wordlist` to each review and
    concatenates it back into a single string.
    and saves to file 'cleaned_reviews'

    :param reviews:               Reviews to clean up.
    :type reviews:                Iterable[str]
    :param bool remove_stopwords: Whether to remove the stopwords.
    :param bool compute_only:     Whether to save result and load from file
                                  if exist.
    :return:                      Iterable of clean reviews.
    :rtype:                       Iterable[str]
    """
    assert isinstance(reviews, Iterable)
    assert type(remove_stopwords) == bool
    assert type(compute_only) == bool
    clean_file = conf['in']['clean']
    if not compute_only and Path(clean_file).exists():
        return _read_data_from(clean_file)['review'].values
    logging.info('Cleaning and parsing the reviews...')
    review = np.array(list(map(
        lambda x: ' '.join(
            ReviewPreprocessor.review2wordlist(x, remove_stopwords)),
        reviews)))
    if not compute_only:
        logging.info('Saving clean data to file "cleanReviews.tsv" ...')
        pd.DataFrame(data={"review": review}) \
            .to_csv(clean_file, index=False, quoting=3)
    return review


def reviews2sentences(reviews: Iterable[str],
                      remove_stopwords: bool = True) -> Iterable[List[str]]:
    """
    Given a list of reviews, cleans them up, splits into sentences, and returns
    a list of *all* the sentences.

    :param reviews:               Reviews to clean up.
    :type reviews:                Iterable[str]
    :param bool remove_stopwords: Whether to remove the stopwords.
    :return:                      Iterable of sentences, where each sentence is
                                  a list of words.
    :rtype:                       Iterable[List[str]]
    """
    logging.info('Splittings reviews into sentences...')
    assert isinstance(reviews, Iterable)
    assert type(remove_stopwords) == bool

    class R2SIter:
        def __init__(self, xs, remove):
            self.reviews = xs
            self.remove_stopwords = remove

        def __iter__(self):
            for review in self.reviews:
                for sentence in ReviewPreprocessor.review2sentences(
                        review, self.remove_stopwords):
                    yield sentence
    return R2SIter(reviews, remove_stopwords)


def submission_run(reviews: Type[np.ndarray],
                   sentiments: Type[np.ndarray],
                   test_reviews: Type[np.ndarray],
                   ids,
                   mk_vectorizer: Callable[[], Any],
                   mk_classifier: Callable[[], Any],
                   prediction_file: str) -> Type[np.array]:
    """
    :param ids: Array of review identifiers.
    :type ids: 'numpy.ndarray' of shape ``(N,)``
    :param reviews: Array of raw reviews texts.
    :type reviews: 'numpy.ndarray' of shape ``(N,)``
    :param sentiments: Array of review sentiments.
    :type sentiments: 'numpy.ndarray' of shape ``(N,)``
    :param test_reviews: Array of test review texts.
    :type test_reviews: 'numpy.ndarray' of shape ``(N,)``
    :param mk_vectorizer: Factory function to create a new vectorizer.
    :type mk_vectorizer: Callable[[], Vectorizer]
    :type mk_classifier: Callable[[], Classifier]
    :param prediction_file
    """

    score, prediction = run_one_fold((reviews, sentiments),
                                     test_reviews,
                                     mk_vectorizer(),
                                     mk_classifier())

    logging.info('Saving all predicted sentiments to {!r}...'
                 .format(prediction_file))
    pd.DataFrame(data={'id': ids, 'sentiment': prediction}) \
        .to_csv(prediction_file, index=False, quoting=3)


def bookkeeping(reviews: Type[np.ndarray],
                wrong_index: Type[np.ndarray],
                wrong_prediction_file: str):
    logging.info('Saving wrong predictions to {!r}...'
                 .format(wrong_prediction_file))
    pd.DataFrame(data={'review': reviews[wrong_index]}) \
        .to_csv(wrong_prediction_file, index=False, quoting=3, escapechar='\\')


def run_one_fold(train_data: Tuple[Type[np.ndarray], Type[np.ndarray]],
                 test_data: Tuple[Type[np.ndarray], Type[np.ndarray]],
                 vectorizer: Any, classifier: Any) \
        -> Tuple[float, Type[np.ndarray]]:
    """
    Given some data to train on and some data to test on, runs the whole
    feature extraction + classification procedure, computes the ROC AUC score
    of the predictions and returns it along with raw predictions.

    :param train_data: ``(array of reviews, array of sentiments)`` on which the
                       model will be trained.
    :param test_data:  ``(array of reviews, array of sentiments)`` on which the
                       accuracy of the model will be computed.
    :param vectorizer: Vectorizer to use.
    :param classifier: Classifier to use.
    :return:           ``(score, predictions)`` tuple.
    """
    score = None
    (train_reviews, train_labels) = train_data
    if isinstance(test_data, tuple):
        (test_reviews, test_labels) = test_data
    else:
        test_reviews = test_data
    logging.info('Transforming training data...')
    train_features = vectorizer.fit_transform(train_reviews)
    logging.info('Transforming test data...')
    test_features = vectorizer.transform(test_reviews)
    logging.info('Fitting...')
    classifier = classifier.fit(train_features, train_labels)
    logging.info('Predicting test labels...')
    prediction = classifier.predict(test_features)
    if isinstance(test_data, tuple):
        score = roc_auc_score(test_labels, prediction)
        logging.info('ROC AUC for this fold is {}.'.format(score))
    return score, prediction


def split_90_10(data: Tuple[Type[np.ndarray], Type[np.ndarray]],
                alpha: float,
                seed: int = 42) \
        -> Tuple[Tuple[Type[np.ndarray], Type[np.ndarray]],
                 Tuple[Type[np.ndarray], Type[np.ndarray]]]:
    """
    Despite the very descriptive name this function does the ``1-alpha`` -
    ``alpha`` split rather than the ``90%`` - ``10%`` one.

    :param data:  The data to split.
    :param alpha: Percentage of data to use for testing.
    :param seed:  Random seed to use for splitting.
    :return: ``((reviews to train on, sentiments to train on),
                (reviews to test on, sentiments to test on))``.
    """
    assert 0 < alpha and alpha < 1
    reviews, labels = data

    def go(train_index, test_index):
        x_train = reviews[train_index]
        x_test = reviews[test_index]
        y_train = labels[train_index]
        y_test = labels[test_index]
        

    sss = StratifiedShuffleSplit(
        n_splits=1, test_size=alpha, random_state=seed)
    for train_index, test_index in sss.split(reviews, labels):
        x_train = reviews[train_index]
        x_test = reviews[test_index]
        y_train = labels[train_index]
        y_test = labels[test_index]
    return (x_train, y_train), (x_test, y_test)


def run_a_couple_of_folds(data: Tuple[Type[np.ndarray], Type[np.ndarray]],
                          mk_vectorizer: Callable[[], Any],
                          mk_classifier: Callable[[], Any],
                          number_splits: int) \
        -> Tuple[float, float, np.ndarray]:
    # TODO: Write docs for this function.

    reviews, labels = data
    predictions = np.zeros(labels.shape, dtype=np.bool_)
    scores = np.zeros((number_splits,), dtype=np.float32)

    def go(idx, train_index, test_index):
        logging.info('Processing fold number {}...'.format(idx + 1))
        scores[idx], predictions[test_index] = run_one_fold(
            (reviews[train_index], labels[train_index]),
            (reviews[test_index], labels[test_index]),
            mk_vectorizer(), mk_classifier())

    if sys.version_info >= (3, 6):
        skf = StratifiedKFold(n_splits=number_splits, shuffle=False)
        for idx, (train_index, test_index) \
                in enumerate(skf.split(reviews, labels)):
            go(idx, train_index, test_index)
    else:
        skf = StratifiedKFold(labels, n_folds=number_splits, shuffle=False)
        for idx, (train_index, test_index) in enumerate(skf):
            go(idx, train_index, test_index)

    score, score_std = np.mean(scores), np.std(scores)
    logging.info(('Overall accuracy on left-out data from k-fold '
                  'cross-validation was {}').format(score))
    wrong_index = np.where(predictions != labels)
    return score, score_std, wrong_index


# TODO: Split this messy function into smaller ones.
def optimization_run(reviews: Type[np.ndarray],
                     sentiments: Type[np.ndarray],
                     mk_vectorizer: Callable[[], Any],
                     mk_classifier: Callable[[], Any],
                     conf,
                     wrong_prediction_file: str) -> Type[np.array]:
    """
    This is basically the main function.

    :param ids: Array of review identifiers.
    :type ids: 'numpy.ndarray' of shape ``(N,)``
    :param reviews: Array of raw reviews texts.
    :type reviews: 'numpy.ndarray' of shape ``(N,)``
    :param sentiments: Array of review sentiments.
    :type sentiments: 'numpy.ndarray' of shape ``(N,)``
    :param mk_vectorizer: Factory function to create a new vectorizer.
    :type mk_vectorizer: Callable[[], Vectorizer]
    :type mk_classifier: Callable[[], Classifier]
    :param n_splits
    :param test_on_10
    """
    data_90, data_10 = split_90_10((reviews, sentiments),
                                   conf['alpha'], conf['random'])
    reviews_90, _ = data_90
    reviews_10, labels_10 = data_10
    score, sigma, wrong_idx = run_a_couple_of_folds(
        data_90, mk_vectorizer, mk_classifier, conf['number_splits'])
    wrong_reviews = reviews_90[wrong_idx]
    if conf['test_10']:
        logging.info('Training on 90% and testing on 10%...')
        score_10, prediction_10 = run_one_fold(
            data_90, data_10, mk_vectorizer(), mk_classifier())
        wrong_idx_10 = np.where(prediction_10 != labels_10)
        wrong_reviews = np.concatenate(
            (wrong_reviews, reviews_10[wrong_idx_10]), axis=0)
    logging.info('Saving wrong predictions to {!r}...'
                 .format(wrong_prediction_file))
    pd.DataFrame(data={'review': wrong_reviews}) \
        .to_csv(wrong_prediction_file, index=False, quoting=3, escapechar='\\')


class SimpleAverager(object):
    """
    This class implements the 'average' strategy for reducing a list of
    word2vec vectors into a single one.
    """

    def __init__(self):
        pass

    @staticmethod
    def _make_avg_feature_vector(
            words: List[str], model: Type[KeyedVectors], known_words: Set[str],
            average_vector: Type[np.ndarray]) -> Type[np.ndarray]:
        """
        Given a list of words, returns the their average.

        :param str words: Words to average.
        :param model: Words representation, i.e. the "word vectors"-part of
                      Word2Vec model.
        :type model: KeyedVectors,
        :param known_words: Set of all words that the model knows.
        :type known_words: Set[str]
        :param average_vector: Pre-allocated zero-initialised vector. It will
                               contain the average of ``words``.
        :type average_vector: np.ndarray
        :return: The average of ``words``.
        :rtype: np.ndarray
        """
        # print(type(words))
        assert isinstance(words, str)
        assert type(model) == KeyedVectors
        assert isinstance(known_words, Set)
        assert type(average_vector) == np.ndarray
        word_count = sum(
            1 for _ in map(lambda x: np.add(average_vector, model[x],
                                            out=average_vector),
                           filter(lambda x: x in known_words, words.split()))
        )
        return np.divide(average_vector, float(word_count), out=average_vector)

    def transform(self, reviews: Type[np.ndarray],
                  model: Type[KeyedVectors]) -> Type[np.ndarray]:
        """
        Given a list of reviews and a word2vec model, returns an array of
        average feature vectors.

        :param reviews: Reviews to transform.
        :type reviews: 'numpy.ndarray' of ``list`` of shape ``(#reviews,)``
        :param model: Word2Vec model.
        :type model: KeyedVectors
        :return: Array of average feature vectors.
        :rtype: 'numpy.ndarray' of shape ``(#reviews, #features)``
        """
        assert type(reviews) == np.ndarray
        assert type(model) == KeyedVectors
        (_, number_features) = model.syn0.shape
        (number_reviews,) = reviews.shape
        # NOTE: Will this work OK for large models?
        known_words = set(model.index2word)

        feature_vectors = np.zeros(
            (number_reviews, number_features), dtype='float32')
        for (i, (review, vector)) in enumerate(zip(reviews, feature_vectors)):
            if i % 1000 == 0:
                logging.info('PROGRESS: At review #{} of {}...'
                             .format(i, number_reviews))
            SimpleAverager._make_avg_feature_vector(
                review, model, known_words, vector)
        return feature_vectors

    def fit_transform(self, reviews: np.ndarray, model: KeyedVectors):
        """
        :py:class:`SimpleAverager` has no state, and :py:func:`fit_transform`
        thus simply calls :py:func:`transform`.
        """
        return self.transform(reviews, model)


class KMeansAverager(object):
    """
    This class implements the 'k-means' strategy for reducing a list of
    word2vec vectors into a single one.
    """

    def __init__(self, **kwargs):
        self.number_clusters_frac = kwargs['number_clusters_frac']
        del kwargs['number_clusters_frac']
        self.kmeans_args = kwargs
        self.kmeans = None
        self.word2centroid = None

    @staticmethod
    def _make_bag_of_centroids(words: List[str], word2centroid: Dict[str, int],
                               bag_of_centroids: Type[np.ndarray]) \
            -> Type[np.ndarray]:
        """
        Converts a list of words into a bag of centroids.

        :param words: A list of words to convert.
        :param word2centroid: A ``word → cluster index`` map.
        :param bag_of_centroids: Output array.
        :return: Bag of centroids representation of ``words``.
        """
        assert isinstance(words, List)
        assert isinstance(word2centroid, Dict)
        assert type(bag_of_centroids) == np.ndarray
        for word in words:
            i = word2centroid.get(word)
            if i is not None:
                bag_of_centroids[i] += 1
            else:
                warnings.warn(('While creating a bag of centroids: {!r} is '
                               'not in the word-index map.').format(word))
        return bag_of_centroids

    # NOTE: This uses the third option from here
    # https://github.com/mlp2018/BagofWords/issues/16. Is this the right
    # way to go?
    def transform(self, reviews: Type[np.ndarray],
                  model: KeyedVectors) -> Type[np.ndarray]:
        """
        Given a list of reviews, transforms them all to the bag of centroids
        representation.

        :param reviews: Reviews to transform.
        :param model: Word2Vec model to use.
        :return: Array of bag of centroids representations of ``reviews``.
        """
        (num_reviews,) = reviews.shape
        logging.info('Creating bags of centroids...')
        bags = np.zeros((num_reviews, self.kmeans.n_clusters), dtype='float32')
        for (review, bag) in zip(reviews, bags):
            KMeansAverager._make_bag_of_centroids(
                review.split(), self.word2centroid, bag)
        return bags

    def fit_transform(self, reviews: Type[np.ndarray],
                      model: Type[KeyedVectors]) -> Type[np.ndarray]:
        """
        Given a list of reviews, runs k-means clustering on them and returns
        them in the bag of centroids representation.
        """
        (num_reviews,) = reviews.shape
        num_clusters = int(self.number_clusters_frac * num_reviews)
        self.kmeans = KMeans(n_clusters=num_clusters, **self.kmeans_args)

        logging.info('Running k-means + labeling...')
        start = time.time()
        cluster_indices = self.kmeans.fit_predict(model.syn0)
        end = time.time()
        logging.info('Done with k-means clustering in {:.0f} seconds!'
                     .format(end - start))

        # NOTE: I'm afraid this will go wrong for big word2vec models such as
        # the pre-trained Google's one.
        logging.info('Creating word→index map...')
        self.word2centroid = dict(zip(model.index2word, cluster_indices))

        return self.transform(reviews, model)


# NOTE: @Pauline, you might want to tweak this class to make it work with
# pre-trained Word2Vec models.
class Word2VecVectorizer(object):
    """
    This class implements conversion of reviews to feature vectors using
    Word2Vec model.
    """

    _make_averager_fn = {
        'average': SimpleAverager,
        'k-means': KMeansAverager,
    }

    def __init__(self, averager: str, model_file: str,
                 train_data: Iterable[str] = None,
                 model_args={}, averager_args={}):
        assert averager in {'average', 'k-means'}
        self.model = None
        self.averager = None

        if train_data is not None:
            logging.info('Training Word2Vec model...')
            start = time.time()
            self.model = Word2Vec(reviews2sentences(train_data), **model_args)
            stop = time.time()
            logging.info('Done training in {:.0f} seconds!'
                         .format(stop - start))
            if model_file is not None:
                logging.info('Saving Word2Vec model to {!r}...'
                             .format(model_file))
                self.model.save(model_file)
        else:
            # TODO: We do not really need the whole Word2Vec model,
            # KeyedVectors should suffice.
            self.model = Word2Vec.load(model_file, **model_args)

        self.model = self.model.wv
        self.averager = \
            Word2VecVectorizer._make_averager_fn[averager](**averager_args)

    def fit_transform(self, reviews):
        return self.averager.fit_transform(reviews, self.model)

    def transform(self, reviews):
        return self.averager.transform(reviews, self.model)


def _make_vectorizer(conf):
    type_str = conf['vectorizer']['type']
    args = conf['vectorizer']['args']
    if type_str == 'bagofwords':
        return CountVectorizer(**args)
    elif type_str == 'word2vec':
        train_data = \
            _read_data_from(conf['in']['unlabeled'])['review'] \
            if conf['word2vec']['retrain'] else None
        return Word2VecVectorizer(
            conf['word2vec']['strategy'],
            conf['word2vec']['model'],
            train_data=train_data,
            model_args=args,
            averager_args=conf[conf['word2vec']['strategy']])
    else:
        raise Exception("Unknown vectorizer type.")


# NOTE: @Andre, this is the place to add other classifiers.
def _make_classifier(conf):
    _fn = {
        'random-forest': RandomForestClassifier,
        'neural-network': NeuralNetworkClassifier
    }
    return _fn[conf['classifier']['type']](**conf['classifier']['args'])


class NeuralNetworkClassifier(object):
    
    def __init__(self, batch_size, n_steps, n_hidden_units1, n_hidden_units2, 
                 n_classes):
        self.batch_size = batch_size
        self.n_steps = n_steps
        self.n_hidden_units1 = n_hidden_units1
        self.n_hidden_units2 = n_hidden_units2
        self.n_classes = n_classes
        self.model_description = str(n_hidden_units1) + '_' + str(n_hidden_units2)
        self.model_dir = str(_PROJECT_ROOT / 'models' / 'nn' / self.model_description)

    def set_up_architecture(self, train_data_features, train_sentiments):
        
        # Convert the scarce scipy feature matrices to pandas dataframes
        print(train_data_features.shape)
        train_df = pd.DataFrame(train_data_features.toarray())
        
        # Convert column names from numbers to strings
        train_df.columns = train_df.columns.astype(str)

        # Create feature columns which describe how to use the input
        feat_cols = []
        for key in train_df.keys(): 
            feat_cols.append(tf.feature_column.numeric_column(key=key))
            
        # Set up classifier with two hidden unit layers
        classifier = tf.estimator.DNNClassifier(
                                        feature_columns=feat_cols, 
                                        hidden_units=[self.n_hidden_units1, 
                                                      self.n_hidden_units2],
                                        n_classes=self.n_classes,
                                        model_dir=self.model_dir)
        
        return train_df, classifier
    
    def check_saves(self):
        pass        
    
    def shape_train_input(self, features, labels, batch_size):
        """An input function for training"""
        
        # Convert the input to a dataset
        dataset = tf.data.Dataset.from_tensor_slices((dict(features), labels))
    
        # Shuffle, repeat, and batch the examples
        dataset = dataset.shuffle(1000).repeat().batch(self.batch_size)

        return dataset

    def fit(self, train_data_features, train_sentiments):
        
        train_df, new_classifier = self.set_up_architecture(train_data_features, 
                                                   train_sentiments)
        
        self.classifier = new_classifier.train(input_fn=
                                      lambda:self.shape_train_input(train_df,
                                                              train_sentiments,
                                                              self.batch_size),
                                                              steps=self.n_steps)
        
        return self

    def shape_pred_input(self, features, batch_size):
        """An input function for evaluation or prediction"""
        
        features=dict(features)
        
        # Convert the inputs to a dataset
        dataset = tf.data.Dataset.from_tensor_slices(features)
    
        # Batch the examples
        assert batch_size is not None, "batch_size must not be None"
        dataset = dataset.batch(self.batch_size)
        
        print(dataset)
    
        return dataset
    
    def predict(self, test_data_features):
        
        # Convert the scarce scipy feature matrices to pandas dataframes
        test_df = pd.DataFrame(test_data_features.toarray())
        
        # Convert column names from numbers to strings
        test_df.columns = test_df.columns.astype(str)
        
        predictions = self.classifier.predict(input_fn=
                                    lambda:self.shape_pred_input(test_df, 
                                                            self.batch_size))
        
        predicted_labels = []
        
        for pred_dict in predictions:
            predicted_labels.append(pred_dict['class_ids'][0])
            
        return predicted_labels


def main():
    logging.basicConfig(format='%(asctime)s : %(levelname)s : %(message)s',
                        level=logging.INFO)
    if conf['run']['type'] == 'optimization':
        train_data = _read_data_from(conf['in']['labeled'])
        ids = np.array(train_data['id'], dtype=np.unicode_)
        reviews = clean_up_reviews(train_data['review'],
                                   conf['run']['remove_stopwords'],
                                   not conf['run']['cache_clean'])
        sentiments = np.array(train_data['sentiment'], dtype=np.bool_)

        def mk_vectorizer():
            return _make_vectorizer(conf)

        def mk_classifier():
            return _make_classifier(conf)

        optimization_run(reviews, sentiments,
                         mk_vectorizer, mk_classifier,
                         conf['run'],
                         conf['out']['wrong_result'])
    elif conf['run']['type'] == 'submission':
        train_data = _read_data_from(conf['in']['labeled'])
        test_data = _read_data_from(conf['in']['test'])[:100] # If we don't slice until :100, a ValueError is raised.
        # Why does the test data need to have the same size as the training data?
        ids = np.array(test_data['id'], dtype=np.unicode_)
        reviews = clean_up_reviews(train_data['review'],
                                   conf['run']['remove_stopwords'],
                                   not conf['run']['cache_clean'])
        sentiments = np.array(train_data['sentiment'], dtype=np.bool_)
        test_reviews = clean_up_reviews(test_data['review'],
                                   conf['run']['remove_stopwords'],
                                   not conf['run']['cache_clean'])

        def mk_vectorizer():
            return _make_vectorizer(conf)

        def mk_classifier():
            return _make_classifier(conf)

        submission_run(reviews, sentiments,
                       test_reviews,
                       ids,
                       mk_vectorizer, mk_classifier,
                       conf['out']['result'])
    else:
        raise NotImplementedError()


if __name__ == '__main__':
    main()<|MERGE_RESOLUTION|>--- conflicted
+++ resolved
@@ -80,12 +80,7 @@
 # root directory.
 _DEFAULT_CONFIG = {
     'in': {
-<<<<<<< HEAD
-        'labeled':   #str(_PROJECT_ROOT / 'data' / 'labeledTrainData.tsv'),
-                     str(_PROJECT_ROOT / 'data' / 'labeledTrainDataSmall.tsv'),
-=======
         'labeled':   str(_PROJECT_ROOT / 'data' / 'labeledTrainData.tsv'),
->>>>>>> 7de427cb
         'unlabeled': str(_PROJECT_ROOT / 'data' / 'unlabeledTrainData.tsv'),
         'test':      str(_PROJECT_ROOT / 'data' / 'testData.tsv'),
         'clean':     #str(_PROJECT_ROOT / 'data' / 'cleanReviews.tsv'),
@@ -101,30 +96,11 @@
         'args': {},
     },
     'classifier': {
-<<<<<<< HEAD
-        # Type of the classifier to use, one of {'random-forest', 'neural-network'}
-        #'type': 'random-forest',
-        'type': 'neural-network',
-        'args': {
-# =============================================================================
-#             # random-forest arguments
-#             'n_estimators': 100,
-#             # 'max_features': 20000,
-#             'n_jobs':       4,
-# # =============================================================================
-            # neural-network arguments
-            'batch_size': 100,
-            'n_steps': 1000,
-            'n_hidden_units1': 10,
-            'n_hidden_units2': 10,
-            'n_classes': 2,
-=======
         # Type of the classifier to use, one of {'random-forest'}
         'type': 'random-forest',
         'args': {
             'n_estimators': 100,
             'n_jobs':       4,
->>>>>>> 7de427cb
         },
     },
     'run': {
