--- conflicted
+++ resolved
@@ -43,21 +43,13 @@
 
     # Define a function to split a review into parsed sentences
     @staticmethod
-<<<<<<< HEAD
-    def review_to_sentences(review : bytes, tokenizer, remove_stopwords : bool = False ):
-=======
     def review_to_sentences(review : bytes, tokenizer,
         remove_stopwords : bool = False ):
->>>>>>> f316acf1
         # Function to split a review into parsed sentences. Returns a
         # list of sentences, where each sentence is a list of words
         #
         # 1. Use the NLTK tokenizer to split the paragraph into sentences
-<<<<<<< HEAD
-        raw_sentences = tokenizer.tokenize(review.strip()) # strip removes leading or trailing whitespace
-=======
         raw_sentences = tokenizer.tokenize(review.strip())
->>>>>>> f316acf1
         #
         # 2. Loop over each sentence
         sentences = []
@@ -65,12 +57,8 @@
             # If a sentence is empty, skip it
             if len(raw_sentence) > 0:
                 # Otherwise, call review_to_wordlist to get a list of words
-<<<<<<< HEAD
-                sentences.append(KaggleWord2VecUtility.review_to_wordlist(raw_sentence, remove_stopwords))
-=======
                 sentences.append(KaggleWord2VecUtility.review_to_wordlist(raw_sentence, \
                   remove_stopwords))
->>>>>>> f316acf1
         #
         # Return the list of sentences (each sentence is a list of words,
         # so this returns a list of lists
